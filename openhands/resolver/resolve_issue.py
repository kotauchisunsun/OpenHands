# flake8: noqa: E501

import asyncio
import dataclasses
import json
import os
import pathlib
import shutil
import subprocess
from argparse import Namespace
from typing import Any
from uuid import uuid4

from pydantic import SecretStr
from termcolor import colored

import openhands
from openhands.controller.state.state import State
from openhands.core.config import AgentConfig, AppConfig, LLMConfig, SandboxConfig
from openhands.core.logger import openhands_logger as logger
from openhands.core.main import create_runtime, run_controller
from openhands.events.action import CmdRunAction, MessageAction
from openhands.events.event import Event
from openhands.events.observation import (
    CmdOutputObservation,
    ErrorObservation,
    Observation,
)
from openhands.events.stream import EventStreamSubscriber
from openhands.integrations.service_types import ProviderType
from openhands.resolver.interfaces.github import GithubIssueHandler, GithubPRHandler
from openhands.resolver.interfaces.gitlab import GitlabIssueHandler, GitlabPRHandler
from openhands.resolver.interfaces.issue import Issue
from openhands.resolver.interfaces.issue_definitions import (
    ServiceContextIssue,
    ServiceContextPR,
)
from openhands.resolver.resolver_output import ResolverOutput
from openhands.resolver.utils import (
    codeact_user_response,
    get_unique_uid,
    identify_token,
    reset_logger_for_multiprocessing,
)
from openhands.runtime.base import Runtime
from openhands.utils.async_utils import GENERAL_TIMEOUT, call_async_from_sync

# Don't make this confgurable for now, unless we have other competitive agents
AGENT_CLASS = 'CodeActAgent'


class IssueResolver:
    GITLAB_CI = os.getenv('GITLAB_CI') == 'true'

    def __init__(self, args: Namespace) -> None:
        """Initialize the IssueResolver with the given parameters.
        Params initialized:
            owner: Owner of the repo.
            repo: Repository name.
            token: Token to access the repository.
            username: Username to access the repository.
            platform: Platform of the repository.
            runtime_container_image: Container image to use.
            max_iterations: Maximum number of iterations to run.
            output_dir: Output directory to write the results.
            llm_config: Configuration for the language model.
            prompt_template: Prompt template to use.
            issue_type: Type of issue to resolve (issue or pr).
            repo_instruction: Repository instruction to use.
            issue_number: Issue number to resolve.
            comment_id: Optional ID of a specific comment to focus on.
            base_domain: The base domain for the git server.
        """

        base_container_image = args.base_container_image
        runtime_container_image = args.runtime_container_image

        if runtime_container_image is not None and base_container_image is not None:
            raise ValueError('Cannot provide both runtime and base container images.')

        if (
            runtime_container_image is None
            and base_container_image is None
            and not args.is_experimental
        ):
            runtime_container_image = (
                f'ghcr.io/all-hands-ai/runtime:{openhands.__version__}-nikolaik'
            )

        parts = args.selected_repo.rsplit('/', 1)
        if len(parts) < 2:
            raise ValueError('Invalid repository format. Expected owner/repo')
        owner, repo = parts

        token = args.token or os.getenv('GITHUB_TOKEN') or os.getenv('GITLAB_TOKEN')
        username = args.username if args.username else os.getenv('GIT_USERNAME')
        if not username:
            raise ValueError('Username is required.')

        if not token:
            raise ValueError('Token is required.')

        platform = call_async_from_sync(
            identify_token,
            GENERAL_TIMEOUT,
            token,
            args.base_domain,
        )

        api_key = args.llm_api_key or os.environ['LLM_API_KEY']
        model = args.llm_model or os.environ['LLM_MODEL']
        base_url = args.llm_base_url or os.environ.get('LLM_BASE_URL', None)
        api_version = os.environ.get('LLM_API_VERSION', None)

        # Create LLMConfig instance
        llm_config = LLMConfig(
            model=model,
            api_key=SecretStr(api_key) if api_key else None,
            base_url=base_url,
        )

        # Only set api_version if it was explicitly provided, otherwise let LLMConfig handle it
        if api_version is not None:
            llm_config.api_version = api_version

        repo_instruction = None
        if args.repo_instruction_file:
            with open(args.repo_instruction_file, 'r') as f:
                repo_instruction = f.read()

        issue_type = args.issue_type

        # Read the prompt template
        prompt_file = args.prompt_file
        if prompt_file is None:
            if issue_type == 'issue':
                prompt_file = os.path.join(
                    os.path.dirname(__file__), 'prompts/resolve/basic-with-tests.jinja'
                )
            else:
                prompt_file = os.path.join(
                    os.path.dirname(__file__), 'prompts/resolve/basic-followup.jinja'
                )
        with open(prompt_file, 'r') as f:
            prompt_template = f.read()

        base_domain = args.base_domain
        if base_domain is None:
            base_domain = (
                'github.com' if platform == ProviderType.GITHUB else 'gitlab.com'
            )

        self.owner = owner
        self.repo = repo
        self.token = token
        self.username = username
        self.platform = platform
        self.runtime_container_image = runtime_container_image
        self.base_container_image = base_container_image
        self.max_iterations = args.max_iterations
        self.output_dir = args.output_dir
        self.llm_config = llm_config
        self.prompt_template = prompt_template
        self.issue_type = issue_type
        self.repo_instruction = repo_instruction
        self.issue_number = args.issue_number
        self.comment_id = args.comment_id
        self.base_domain = base_domain
        self.platform = platform

    def initialize_runtime(
        self,
        runtime: Runtime,
    ) -> None:
        """Initialize the runtime for the agent.

        This function is called before the runtime is used to run the agent.
        Currently it does nothing.
        """
        logger.info('-' * 30)
        logger.info('BEGIN Runtime Completion Fn')
        logger.info('-' * 30)
        obs: Observation

        action = CmdRunAction(command='cd /workspace')
        logger.info(action, extra={'msg_type': 'ACTION'})
        obs = runtime.run_action(action)
        logger.info(obs, extra={'msg_type': 'OBSERVATION'})
        if not isinstance(obs, CmdOutputObservation) or obs.exit_code != 0:
            raise RuntimeError(f'Failed to change directory to /workspace.\n{obs}')

        if self.platform == ProviderType.GITLAB and self.GITLAB_CI:
            action = CmdRunAction(command='sudo chown -R 1001:0 /workspace/*')
            logger.info(action, extra={'msg_type': 'ACTION'})
            obs = runtime.run_action(action)
            logger.info(obs, extra={'msg_type': 'OBSERVATION'})

        action = CmdRunAction(command='git config --global core.pager ""')
        logger.info(action, extra={'msg_type': 'ACTION'})
        obs = runtime.run_action(action)
        logger.info(obs, extra={'msg_type': 'OBSERVATION'})
        if not isinstance(obs, CmdOutputObservation) or obs.exit_code != 0:
            raise RuntimeError(f'Failed to set git config.\n{obs}')

    async def complete_runtime(
        self,
        runtime: Runtime,
        base_commit: str,
    ) -> dict[str, Any]:
        """Complete the runtime for the agent.

        This function is called before the runtime is used to run the agent.
        If you need to do something in the sandbox to get the correctness metric after
        the agent has run, modify this function.
        """
        logger.info('-' * 30)
        logger.info('BEGIN Runtime Completion Fn')
        logger.info('-' * 30)
        obs: Observation

        action = CmdRunAction(command='cd /workspace')
        logger.info(action, extra={'msg_type': 'ACTION'})
        obs = runtime.run_action(action)
        logger.info(obs, extra={'msg_type': 'OBSERVATION'})
        if not isinstance(obs, CmdOutputObservation) or obs.exit_code != 0:
            raise RuntimeError(
                f'Failed to change directory to /workspace. Observation: {obs}'
            )

        action = CmdRunAction(command='git config --global core.pager ""')
        logger.info(action, extra={'msg_type': 'ACTION'})
        obs = runtime.run_action(action)
        logger.info(obs, extra={'msg_type': 'OBSERVATION'})
        if not isinstance(obs, CmdOutputObservation) or obs.exit_code != 0:
            raise RuntimeError(f'Failed to set git config. Observation: {obs}')

        action = CmdRunAction(
            command='git config --global --add safe.directory /workspace'
        )
        logger.info(action, extra={'msg_type': 'ACTION'})
        obs = runtime.run_action(action)
        logger.info(obs, extra={'msg_type': 'OBSERVATION'})
        if not isinstance(obs, CmdOutputObservation) or obs.exit_code != 0:
            raise RuntimeError(f'Failed to set git config. Observation: {obs}')

        if self.platform == ProviderType.GITLAB and self.GITLAB_CI:
            action = CmdRunAction(command='sudo git add -A')
        else:
            action = CmdRunAction(command='git add -A')

        logger.info(action, extra={'msg_type': 'ACTION'})
        obs = runtime.run_action(action)
        logger.info(obs, extra={'msg_type': 'OBSERVATION'})
        if not isinstance(obs, CmdOutputObservation) or obs.exit_code != 0:
            raise RuntimeError(f'Failed to git add. Observation: {obs}')

        n_retries = 0
        git_patch = None
        while n_retries < 5:
            action = CmdRunAction(command=f'git diff --no-color --cached {base_commit}')
            action.set_hard_timeout(600 + 100 * n_retries)
            logger.info(action, extra={'msg_type': 'ACTION'})
            obs = runtime.run_action(action)
            logger.info(obs, extra={'msg_type': 'OBSERVATION'})
            n_retries += 1
            if isinstance(obs, CmdOutputObservation):
                if obs.exit_code == 0:
                    git_patch = obs.content.strip()
                    break
                else:
                    logger.info('Failed to get git diff, retrying...')
                    await asyncio.sleep(10)
            elif isinstance(obs, ErrorObservation):
                logger.error(f'Error occurred: {obs.content}. Retrying...')
                await asyncio.sleep(10)
            else:
                raise ValueError(f'Unexpected observation type: {type(obs)}')

        logger.info('-' * 30)
        logger.info('END Runtime Completion Fn')
        logger.info('-' * 30)
        return {'git_patch': git_patch}

    async def process_issue(
        self,
        issue: Issue,
        base_commit: str,
        issue_handler: ServiceContextIssue | ServiceContextPR,
        reset_logger: bool = False,
    ) -> ResolverOutput:
        # Setup the logger properly, so you can run multi-processing to parallelize processing
        if reset_logger:
            log_dir = os.path.join(self.output_dir, 'infer_logs')
            reset_logger_for_multiprocessing(logger, str(issue.number), log_dir)
        else:
            logger.info(f'Starting fixing issue {issue.number}.')

        workspace_base = os.path.join(
            self.output_dir, 'workspace', f'{issue_handler.issue_type}_{issue.number}'
        )

        # Get the absolute path of the workspace base
        workspace_base = os.path.abspath(workspace_base)
        # write the repo to the workspace
        if os.path.exists(workspace_base):
            shutil.rmtree(workspace_base)
        shutil.copytree(os.path.join(self.output_dir, 'repo'), workspace_base)

        # This code looks unnecessary because these are default values in the config class
        # they're set by default if nothing else overrides them
        # FIXME we should remove them here
        sandbox_config = SandboxConfig(
            base_container_image=self.base_container_image,
            runtime_container_image=self.runtime_container_image,
            enable_auto_lint=False,
            use_host_network=False,
            # large enough timeout, since some testcases take very long to run
            timeout=300,
        )

        if os.getenv('GITLAB_CI') == 'true':
            sandbox_config.local_runtime_url = os.getenv(
                'LOCAL_RUNTIME_URL', 'http://localhost'
            )
            user_id = os.getuid() if hasattr(os, 'getuid') else 1000
            if user_id == 0:
                sandbox_config.user_id = get_unique_uid()

        config = AppConfig(
            default_agent='CodeActAgent',
            runtime='docker',
            max_budget_per_task=4,
            max_iterations=self.max_iterations,
            sandbox=sandbox_config,
            # do not mount workspace
            workspace_base=workspace_base,
            workspace_mount_path=workspace_base,
            agents={'CodeActAgent': AgentConfig(disabled_microagents=['github'])},
        )
        config.set_llm_config(self.llm_config)

        runtime = create_runtime(config)
        await runtime.connect()

        def on_event(evt: Event) -> None:
            logger.info(evt)

        runtime.event_stream.subscribe(
            EventStreamSubscriber.MAIN, on_event, str(uuid4())
        )

        self.initialize_runtime(runtime)

        instruction, images_urls = issue_handler.get_instruction(
            issue, self.prompt_template, self.repo_instruction
        )
        # Here's how you can run the agent (similar to the `main` function) and get the final task state
        action = MessageAction(content=instruction, image_urls=images_urls)
        try:
            state: State | None = await run_controller(
                config=config,
                initial_user_action=action,
                runtime=runtime,
                fake_user_response_fn=codeact_user_response,
            )
            if state is None:
                raise RuntimeError('Failed to run the agent.')
        except (ValueError, RuntimeError) as e:
            error_msg = f'Agent failed with error: {str(e)}'
            logger.error(error_msg)
            state = None
            last_error: str | None = error_msg

        # Get git patch
        return_val = await self.complete_runtime(runtime, base_commit)
        git_patch = return_val['git_patch']
        logger.info(
            f'Got git diff for instance {issue.number}:\n--------\n{git_patch}\n--------'
        )

        # Serialize histories and set defaults for failed state
        if state is None:
            histories = []
            metrics = None
            success = False
            comment_success = None
            result_explanation = 'Agent failed to run'
            last_error = 'Agent failed to run or crashed'
        else:
            histories = [dataclasses.asdict(event) for event in state.history]
            metrics = state.metrics.get() if state.metrics else None
            # determine success based on the history, issue description and git patch
            success, comment_success, result_explanation = issue_handler.guess_success(
                issue, state.history, git_patch
            )

            if issue_handler.issue_type == 'pr' and comment_success:
                success_log = 'I have updated the PR and resolved some of the issues that were cited in the pull request review. Specifically, I identified the following revision requests, and all the ones that I think I successfully resolved are checked off. All the unchecked ones I was not able to resolve, so manual intervention may be required:\n'
                try:
                    explanations = json.loads(result_explanation)
                except json.JSONDecodeError:
                    logger.error(
                        f'Failed to parse result_explanation as JSON: {result_explanation}'
                    )
                    explanations = [
                        str(result_explanation)
                    ]  # Use raw string as fallback

                for success_indicator, explanation in zip(
                    comment_success, explanations
                ):
                    status = (
                        colored('[X]', 'red')
                        if success_indicator
                        else colored('[ ]', 'red')
                    )
                    bullet_point = colored('-', 'yellow')
                    success_log += f'\n{bullet_point} {status}: {explanation}'
                logger.info(success_log)
            last_error = state.last_error if state.last_error else None

        # Save the output
        output = ResolverOutput(
            issue=issue,
            issue_type=issue_handler.issue_type,
            instruction=instruction,
            base_commit=base_commit,
            git_patch=git_patch,
            history=histories,
            metrics=metrics,
            success=success,
            comment_success=comment_success,
            result_explanation=result_explanation,
            error=last_error,
        )
        return output

    def issue_handler_factory(self) -> ServiceContextIssue | ServiceContextPR:
        # Determine default base_domain based on platform

        if self.issue_type == 'issue':
            if self.platform == ProviderType.GITHUB:
                return ServiceContextIssue(
                    GithubIssueHandler(
                        self.owner,
                        self.repo,
                        self.token,
                        self.username,
                        self.base_domain,
                    ),
                    self.llm_config,
                )
            else:  # platform == Platform.GITLAB
                return ServiceContextIssue(
                    GitlabIssueHandler(
                        self.owner,
                        self.repo,
                        self.token,
                        self.username,
                        self.base_domain,
                    ),
                    self.llm_config,
                )
        elif self.issue_type == 'pr':
            if self.platform == ProviderType.GITHUB:
                return ServiceContextPR(
                    GithubPRHandler(
                        self.owner,
                        self.repo,
                        self.token,
                        self.username,
                        self.base_domain,
                    ),
                    self.llm_config,
                )
            else:  # platform == Platform.GITLAB
                return ServiceContextPR(
                    GitlabPRHandler(
                        self.owner,
                        self.repo,
                        self.token,
                        self.username,
                        self.base_domain,
                    ),
                    self.llm_config,
                )
        else:
            raise ValueError(f'Invalid issue type: {self.issue_type}')

    async def resolve_issue(
        self,
        reset_logger: bool = False,
    ) -> None:
        """Resolve a single issue.

        Args:
            reset_logger: Whether to reset the logger for multiprocessing.
        """

        issue_handler = self.issue_handler_factory()

        # Load dataset
        issues: list[Issue] = issue_handler.get_converted_issues(
            issue_numbers=[self.issue_number], comment_id=self.comment_id
        )

        if not issues:
            raise ValueError(
                f'No issues found for issue number {self.issue_number}. Please verify that:\n'
                f'1. The issue/PR #{self.issue_number} exists in the repository {self.owner}/{self.repo}\n'
                f'2. You have the correct permissions to access it\n'
                f'3. The repository name is spelled correctly'
            )

        issue = issues[0]

        if self.comment_id is not None:
            if (
                self.issue_type == 'pr'
                and not issue.review_comments
                and not issue.review_threads
                and not issue.thread_comments
            ):
                raise ValueError(
                    f'Comment ID {self.comment_id} did not have a match for issue {issue.number}'
                )

            if self.issue_type == 'issue' and not issue.thread_comments:
                raise ValueError(
                    f'Comment ID {self.comment_id} did not have a match for issue {issue.number}'
                )

        # TEST METADATA
        model_name = self.llm_config.model.split('/')[-1]

        pathlib.Path(self.output_dir).mkdir(parents=True, exist_ok=True)
        pathlib.Path(os.path.join(self.output_dir, 'infer_logs')).mkdir(
            parents=True, exist_ok=True
        )
        logger.info(f'Using output directory: {self.output_dir}')

        # checkout the repo
        repo_dir = os.path.join(self.output_dir, 'repo')
        if not os.path.exists(repo_dir):
            checkout_output = subprocess.check_output(  # noqa: ASYNC101
                [
                    'git',
                    'clone',
                    issue_handler.get_clone_url(),
                    f'{self.output_dir}/repo',
                ]
            ).decode('utf-8')
            if 'fatal' in checkout_output:
                raise RuntimeError(f'Failed to clone repository: {checkout_output}')

        # get the commit id of current repo for reproducibility
        base_commit = (
            subprocess.check_output(['git', 'rev-parse', 'HEAD'], cwd=repo_dir)  # noqa: ASYNC101
            .decode('utf-8')
            .strip()
        )
        logger.info(f'Base commit: {base_commit}')

        if self.repo_instruction is None:
            # Check for .openhands_instructions file in the workspace directory
            openhands_instructions_path = os.path.join(
                repo_dir, '.openhands_instructions'
            )
            if os.path.exists(openhands_instructions_path):
                with open(openhands_instructions_path, 'r') as f:  # noqa: ASYNC101
                    self.repo_instruction = f.read()

        # OUTPUT FILE
        output_file = os.path.join(self.output_dir, 'output.jsonl')
        logger.info(f'Writing output to {output_file}')

        # Check if this issue was already processed
        if os.path.exists(output_file):
            with open(output_file, 'r') as f:  # noqa: ASYNC101
                for line in f:
                    data = ResolverOutput.model_validate_json(line)
                    if data.issue.number == self.issue_number:
                        logger.warning(
                            f'Issue {self.issue_number} was already processed. Skipping.'
                        )
                        return

        output_fp = open(output_file, 'a')  # noqa: ASYNC101

        logger.info(
            f'Resolving issue {self.issue_number} with Agent {AGENT_CLASS}, model {model_name}, max iterations {self.max_iterations}.'
        )

        try:
            # checkout to pr branch if needed
            if self.issue_type == 'pr':
                branch_to_use = issue.head_branch
                logger.info(
                    f'Checking out to PR branch {branch_to_use} for issue {issue.number}'
                )

                if not branch_to_use:
                    raise ValueError('Branch name cannot be None')

                # Fetch the branch first to ensure it exists locally
                fetch_cmd = ['git', 'fetch', 'origin', branch_to_use]
                subprocess.check_output(  # noqa: ASYNC101
                    fetch_cmd,
                    cwd=repo_dir,
                )

                # Checkout the branch
                checkout_cmd = ['git', 'checkout', branch_to_use]
                subprocess.check_output(  # noqa: ASYNC101
                    checkout_cmd,
                    cwd=repo_dir,
                )

                base_commit = (
                    subprocess.check_output(['git', 'rev-parse', 'HEAD'], cwd=repo_dir)  # noqa: ASYNC101
                    .decode('utf-8')
                    .strip()
                )

            output = await self.process_issue(
                issue,
                base_commit,
                issue_handler,
                reset_logger,
            )
            output_fp.write(output.model_dump_json() + '\n')
            output_fp.flush()

        finally:
            output_fp.close()
            logger.info('Finished.')


def main() -> None:
    import argparse

    def int_or_none(value: str) -> int | None:
        if value.lower() == 'none':
            return None
        else:
            return int(value)

    parser = argparse.ArgumentParser(description='Resolve a single issue.')
    parser.add_argument(
        '--selected-repo',
        type=str,
        required=True,
        help='repository to resolve issues in form of `owner/repo`.',
    )
    parser.add_argument(
        '--token',
        type=str,
        default=None,
        help='token to access the repository.',
    )
    parser.add_argument(
        '--username',
        type=str,
        default=None,
        help='username to access the repository.',
    )
    parser.add_argument(
        '--base-container-image',
        type=str,
        default=None,
        help='base container image to use.',
    )
    parser.add_argument(
        '--runtime-container-image',
        type=str,
        default=None,
        help='Container image to use.',
    )
    parser.add_argument(
        '--max-iterations',
        type=int,
        default=50,
        help='Maximum number of iterations to run.',
    )
    parser.add_argument(
        '--issue-number',
        type=int,
        required=True,
        help='Issue number to resolve.',
    )
    parser.add_argument(
        '--comment-id',
        type=int_or_none,
        required=False,
        default=None,
        help='Resolve a specific comment',
    )
    parser.add_argument(
        '--output-dir',
        type=str,
        default='output',
        help='Output directory to write the results.',
    )
    parser.add_argument(
        '--llm-model',
        type=str,
        default=None,
        help='LLM model to use.',
    )
    parser.add_argument(
        '--llm-api-key',
        type=str,
        default=None,
        help='LLM API key to use.',
    )
    parser.add_argument(
        '--llm-base-url',
        type=str,
        default=None,
        help='LLM base URL to use.',
    )
    parser.add_argument(
        '--prompt-file',
        type=str,
        default=None,
        help='Path to the prompt template file in Jinja format.',
    )
    parser.add_argument(
        '--repo-instruction-file',
        type=str,
        default=None,
        help='Path to the repository instruction file in text format.',
    )
    parser.add_argument(
        '--issue-type',
        type=str,
        default='issue',
        choices=['issue', 'pr'],
        help='Type of issue to resolve, either open issue or pr comments.',
    )
    parser.add_argument(
        '--is-experimental',
        type=lambda x: x.lower() == 'true',
        help='Whether to run in experimental mode.',
    )
    parser.add_argument(
        '--base-domain',
        type=str,
        default=None,
        help='Base domain for the git server (defaults to "github.com" for GitHub and "gitlab.com" for GitLab)',
    )

    my_args = parser.parse_args()

<<<<<<< HEAD
    issue_resolver = IssueResolver(my_args)
    asyncio.run(issue_resolver.resolve_issue())
=======
    base_container_image = my_args.base_container_image

    runtime_container_image = my_args.runtime_container_image

    if runtime_container_image is not None and base_container_image is not None:
        raise ValueError('Cannot provide both runtime and base container images.')

    if (
        runtime_container_image is None
        and base_container_image is None
        and not my_args.is_experimental
    ):
        runtime_container_image = (
            f'ghcr.io/all-hands-ai/runtime:{openhands.__version__}-nikolaik'
        )

    parts = my_args.selected_repo.rsplit('/', 1)
    if len(parts) < 2:
        raise ValueError('Invalid repository format. Expected owner/repo')
    owner, repo = parts

    token = my_args.token or os.getenv('GITHUB_TOKEN') or os.getenv('GITLAB_TOKEN')
    username = my_args.username if my_args.username else os.getenv('GIT_USERNAME')
    if not username:
        raise ValueError('Username is required.')

    if not token:
        raise ValueError('Token is required.')

    platform = call_async_from_sync(
        identify_token,
        GENERAL_TIMEOUT,
        token,
        my_args.base_domain,
    )

    api_key = my_args.llm_api_key or os.environ['LLM_API_KEY']
    model = my_args.llm_model or os.environ['LLM_MODEL']
    base_url = my_args.llm_base_url or os.environ.get('LLM_BASE_URL', None)
    api_version = os.environ.get('LLM_API_VERSION', None)
    llm_num_retries = int(os.environ.get('LLM_NUM_RETRIES', '4'))
    llm_retry_min_wait = int(os.environ.get('LLM_RETRY_MIN_WAIT','5'))
    llm_retry_max_wait = int(os.environ.get('LLM_RETRY_MAX_WAIT','30'))
    llm_retry_multiplier = int(os.environ.get('LLM_RETRY_MAX_WAIT',2))
    llm_timeout = int(os.environ.get('LLM_TIMEOUT',0))

    # Create LLMConfig instance
    llm_config = LLMConfig(
        model=model,
        api_key=SecretStr(api_key) if api_key else None,
        base_url=base_url,
        num_retries = llm_num_retries,
        retry_min_wait = llm_retry_min_wait,
        retry_max_wait = llm_retry_max_wait,
        timeout = llm_timeout
    )

    # Only set api_version if it was explicitly provided, otherwise let LLMConfig handle it
    if api_version is not None:
        llm_config.api_version = api_version

    repo_instruction = None
    if my_args.repo_instruction_file:
        with open(my_args.repo_instruction_file, 'r') as f:
            repo_instruction = f.read()

    issue_type = my_args.issue_type

    # Read the prompt template
    prompt_file = my_args.prompt_file
    if prompt_file is None:
        if issue_type == 'issue':
            prompt_file = os.path.join(
                os.path.dirname(__file__), 'prompts/resolve/basic-with-tests.jinja'
            )
        else:
            prompt_file = os.path.join(
                os.path.dirname(__file__), 'prompts/resolve/basic-followup.jinja'
            )
    with open(prompt_file, 'r') as f:
        prompt_template = f.read()

    asyncio.run(
        resolve_issue(
            owner=owner,
            repo=repo,
            token=token,
            username=username,
            platform=platform,
            base_container_image=base_container_image,
            runtime_container_image=runtime_container_image,
            max_iterations=my_args.max_iterations,
            output_dir=my_args.output_dir,
            llm_config=llm_config,
            prompt_template=prompt_template,
            issue_type=issue_type,
            repo_instruction=repo_instruction,
            issue_number=my_args.issue_number,
            comment_id=my_args.comment_id,
            base_domain=my_args.base_domain,
        )
    )
>>>>>>> 08ece88e


if __name__ == '__main__':
    main()<|MERGE_RESOLUTION|>--- conflicted
+++ resolved
@@ -107,16 +107,25 @@
             args.base_domain,
         )
 
-        api_key = args.llm_api_key or os.environ['LLM_API_KEY']
-        model = args.llm_model or os.environ['LLM_MODEL']
-        base_url = args.llm_base_url or os.environ.get('LLM_BASE_URL', None)
+        api_key = my_args.llm_api_key or os.environ['LLM_API_KEY']
+        model = my_args.llm_model or os.environ['LLM_MODEL']
+        base_url = my_args.llm_base_url or os.environ.get('LLM_BASE_URL', None)
         api_version = os.environ.get('LLM_API_VERSION', None)
+        llm_num_retries = int(os.environ.get('LLM_NUM_RETRIES', '4'))
+        llm_retry_min_wait = int(os.environ.get('LLM_RETRY_MIN_WAIT','5'))
+        llm_retry_max_wait = int(os.environ.get('LLM_RETRY_MAX_WAIT','30'))
+        llm_retry_multiplier = int(os.environ.get('LLM_RETRY_MAX_WAIT',2))
+        llm_timeout = int(os.environ.get('LLM_TIMEOUT',0))
 
         # Create LLMConfig instance
         llm_config = LLMConfig(
             model=model,
             api_key=SecretStr(api_key) if api_key else None,
             base_url=base_url,
+            num_retries=llm_num_retries,
+            retry_min_wait=llm_retry_min_wait,
+            retry_max_wait=llm_retry_max_wait,
+            timeout=llm_timeout
         )
 
         # Only set api_version if it was explicitly provided, otherwise let LLMConfig handle it
@@ -752,113 +761,8 @@
 
     my_args = parser.parse_args()
 
-<<<<<<< HEAD
     issue_resolver = IssueResolver(my_args)
     asyncio.run(issue_resolver.resolve_issue())
-=======
-    base_container_image = my_args.base_container_image
-
-    runtime_container_image = my_args.runtime_container_image
-
-    if runtime_container_image is not None and base_container_image is not None:
-        raise ValueError('Cannot provide both runtime and base container images.')
-
-    if (
-        runtime_container_image is None
-        and base_container_image is None
-        and not my_args.is_experimental
-    ):
-        runtime_container_image = (
-            f'ghcr.io/all-hands-ai/runtime:{openhands.__version__}-nikolaik'
-        )
-
-    parts = my_args.selected_repo.rsplit('/', 1)
-    if len(parts) < 2:
-        raise ValueError('Invalid repository format. Expected owner/repo')
-    owner, repo = parts
-
-    token = my_args.token or os.getenv('GITHUB_TOKEN') or os.getenv('GITLAB_TOKEN')
-    username = my_args.username if my_args.username else os.getenv('GIT_USERNAME')
-    if not username:
-        raise ValueError('Username is required.')
-
-    if not token:
-        raise ValueError('Token is required.')
-
-    platform = call_async_from_sync(
-        identify_token,
-        GENERAL_TIMEOUT,
-        token,
-        my_args.base_domain,
-    )
-
-    api_key = my_args.llm_api_key or os.environ['LLM_API_KEY']
-    model = my_args.llm_model or os.environ['LLM_MODEL']
-    base_url = my_args.llm_base_url or os.environ.get('LLM_BASE_URL', None)
-    api_version = os.environ.get('LLM_API_VERSION', None)
-    llm_num_retries = int(os.environ.get('LLM_NUM_RETRIES', '4'))
-    llm_retry_min_wait = int(os.environ.get('LLM_RETRY_MIN_WAIT','5'))
-    llm_retry_max_wait = int(os.environ.get('LLM_RETRY_MAX_WAIT','30'))
-    llm_retry_multiplier = int(os.environ.get('LLM_RETRY_MAX_WAIT',2))
-    llm_timeout = int(os.environ.get('LLM_TIMEOUT',0))
-
-    # Create LLMConfig instance
-    llm_config = LLMConfig(
-        model=model,
-        api_key=SecretStr(api_key) if api_key else None,
-        base_url=base_url,
-        num_retries = llm_num_retries,
-        retry_min_wait = llm_retry_min_wait,
-        retry_max_wait = llm_retry_max_wait,
-        timeout = llm_timeout
-    )
-
-    # Only set api_version if it was explicitly provided, otherwise let LLMConfig handle it
-    if api_version is not None:
-        llm_config.api_version = api_version
-
-    repo_instruction = None
-    if my_args.repo_instruction_file:
-        with open(my_args.repo_instruction_file, 'r') as f:
-            repo_instruction = f.read()
-
-    issue_type = my_args.issue_type
-
-    # Read the prompt template
-    prompt_file = my_args.prompt_file
-    if prompt_file is None:
-        if issue_type == 'issue':
-            prompt_file = os.path.join(
-                os.path.dirname(__file__), 'prompts/resolve/basic-with-tests.jinja'
-            )
-        else:
-            prompt_file = os.path.join(
-                os.path.dirname(__file__), 'prompts/resolve/basic-followup.jinja'
-            )
-    with open(prompt_file, 'r') as f:
-        prompt_template = f.read()
-
-    asyncio.run(
-        resolve_issue(
-            owner=owner,
-            repo=repo,
-            token=token,
-            username=username,
-            platform=platform,
-            base_container_image=base_container_image,
-            runtime_container_image=runtime_container_image,
-            max_iterations=my_args.max_iterations,
-            output_dir=my_args.output_dir,
-            llm_config=llm_config,
-            prompt_template=prompt_template,
-            issue_type=issue_type,
-            repo_instruction=repo_instruction,
-            issue_number=my_args.issue_number,
-            comment_id=my_args.comment_id,
-            base_domain=my_args.base_domain,
-        )
-    )
->>>>>>> 08ece88e
 
 
 if __name__ == '__main__':
